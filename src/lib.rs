#![doc(html_root_url = "https://docs.rs/min-max-heap/1.3.0")]
//! A double-ended priority queue.
//!
//! A min-max-heap is like a binary heap, but it allows extracting both
//! the minimum and maximum value efficiently. In particular, finding
//! either the minimum or maximum element is *O*(1). A removal of either
//! extremum, or an insertion, is *O*(log *n*).
//!
//! ## Usage
//!
//! It’s [on crates.io](https://crates.io/crates/min-max-heap), so add
//! this to your `Cargo.toml`:
//!
//! ```toml
//! [dependencies]
//! min-max-heap = "1.3.0"
//! ```
//!
//! This crate supports Rust version 1.41.1 and later.
//!
//! ## References
//!
//! My reference for a min-max heap is
//! [here](http://cglab.ca/~morin/teaching/5408/refs/minmax.pdf). Much
//! of this code is also based on `BinaryHeap` from the standard
//! library.

#![warn(missing_docs)]

#[cfg(feature = "serde")]
use serde::{Serialize, Deserialize};

use std::iter::FromIterator;
use std::{fmt, mem, slice, vec};
use std::ops::{Deref, DerefMut};

mod hole;
mod index;

use self::hole::*;

/// A double-ended priority queue.
///
/// Most operations are *O*(log *n*).
#[derive(Clone, Debug)]
#[cfg_attr(feature = "serde", derive(Serialize, Deserialize))]
pub struct MinMaxHeap<T>(Vec<T>);

impl<T> Default for MinMaxHeap<T> {
    fn default() -> Self {
        MinMaxHeap::new()
    }
}

impl<T> MinMaxHeap<T> {
    /// Creates a new, empty `MinMaxHeap`.
    ///
    /// *O*(1).
    pub fn new() -> Self {
        MinMaxHeap(Vec::new())
    }

    /// Creates a new, empty `MinMaxHeap` with space allocated to hold
    /// `len` elements.
    ///
    /// *O*(n).
    pub fn with_capacity(len: usize) -> Self {
        MinMaxHeap(Vec::with_capacity(len))
    }

    /// The number of elements in the heap.
    ///
    /// *O*(1).
    pub fn len(&self) -> usize {
        self.0.len()
    }

    /// Is the heap empty?
    ///
    /// *O*(1).
    pub fn is_empty(&self) -> bool {
        self.0.is_empty()
    }
}

impl<T: Ord> MinMaxHeap<T> {
    /// Adds an element to the heap.
    ///
    /// Amortized *O*(log *n*); worst-case *O*(*n*) when the backing vector needs to
    /// grow.
    pub fn push(&mut self, element: T) {
        let pos = self.len();
        self.0.push(element);
        // SAFETY: `pos` is the index of the new element
        unsafe {
            self.bubble_up(pos);
        }
    }

    /// Gets a reference to the minimum element, if any.
    ///
    /// *O*(1).
    pub fn peek_min(&self) -> Option<&T> {
        self.0.first()
    }

    /// Returns a mutable reference to the minimum element, if any. Once this reference is dropped,
    /// the heap is adjusted if necessary.
    ///
    /// Note: If the `PeekMinMut` value is leaked, the heap may be in an
    /// inconsistent state.
    ///
    /// *O*(1) for the peek; *O*(log *n*) when the reference is dropped.
    pub fn peek_min_mut(&mut self) -> Option<PeekMinMut<T>> {
        if self.is_empty() {
            None
        } else {
            Some(PeekMinMut {
                heap: self,
                sift: false,
            })
        }
    }

    /// Gets a reference to the maximum element, if any.
    ///
    /// *O*(1).
    pub fn peek_max(&self) -> Option<&T> {
        // SAFETY: `i` is a valid index in `self.0`
        self.find_max().map(|i| unsafe { self.0.get_unchecked(i) })
    }

    /// Returns a mutable reference to the maximum element, if any. Once this reference is dropped,
    /// the heap is adjusted if necessary.
    ///
    /// Note: If the `PeekMaxMut` value is leaked, the heap may be in an
    /// inconsistent state.
    ///
    /// *O*(1) for the peek; *O*(log *n*) when the reference is dropped.
    pub fn peek_max_mut(&mut self) -> Option<PeekMaxMut<T>> {
        self.find_max().map(move |i| PeekMaxMut {
            heap: self,
            max_index: i,
            sift: false,
        })
    }

    fn find_max_slice(slice: &[T]) -> Option<usize> {
        match slice.len() {
            0 => None,
            1 => Some(0),
            2 => Some(1),
            _ => if slice[1] > slice[2] { Some(1) } else { Some(2) },
        }
    }

    fn find_max(&self) -> Option<usize> {
        Self::find_max_slice(&self.0)
    }

    /// Removes the minimum element, if any.
    ///
    /// *O*(log *n*).
    pub fn pop_min(&mut self) -> Option<T> {
        self.0.pop().map(|mut item| {
            if let Some(min) = self.0.first_mut() {
                mem::swap(&mut item, min);
                // SAFETY: `self.0` is not empty
                unsafe {
                    self.trickle_down_min(0);
                }
            }

            item
        })
    }

    /// Removes the maximum element, if any.
    ///
    /// *O*(log *n*).
    pub fn pop_max(&mut self) -> Option<T> {
        self.find_max().map(|max| {
            let mut item = self.0.pop().unwrap();

            if let Some(max_element) = self.0.get_mut(max) {
                mem::swap(&mut item, max_element);
                // SAFETY: `max` is a valid index in `self.0`
                unsafe {
                    self.trickle_down_max(max);
                }
            }

            item
        })
    }

    /// Pushes an element, then pops the minimum element.
    ///
    /// Calling `push_pop_min` is equivalent to calling [`push`]
    /// followed by [`pop_min`], except that it avoids allocation.
    ///
    /// This means that if the element you give it is smaller than
    /// anything already in the heap then `push_pop_min` gives you back
    /// that same element. If the heap is empty then `push_pop_min`
    /// returns its argument and leaves the heap empty.  In order to
    /// always insert the element, even if it would be the new minimum,
    /// see [`replace_min`], which equivalent to [`pop_min`] followed by
    /// [`push`].
    ///
    /// [`push`]:
    ///     <struct.MinMaxHeap.html#method.push>
    ///
    /// [`pop_min`]:
    ///     <struct.MinMaxHeap.html#method.pop_min>
    ///
    /// [`replace_min`]:
    ///     <struct.MinMaxHeap.html#method.replace_min>
    ///
    /// *O*(log *n*).
    pub fn push_pop_min(&mut self, mut element: T) -> T {
        if let Some(mut min) = self.peek_min_mut() {
            if element > *min {
                mem::swap(&mut element, &mut min);
            }
        }
        element
    }

    /// Pushes an element, then pops the maximum element.
    ///
    /// Calling `push_pop_max` is equivalent to calling [`push`]
    /// followed by [`pop_max`], except that it avoids allocation.
    ///
    /// This means that if the element you give it is greater than
    /// anything already in the heap then `push_pop_max` gives you back
    /// that same element. If the heap is empty then `push_pop_max`
    /// returns its argument and leaves the heap empty.  In order to
    /// always insert the element, even if it would be the new maximum,
    /// see [`replace_max`], which equivalent to [`pop_max`] followed by
    /// [`push`].
    ///
    /// [`push`]:
    ///     <struct.MinMaxHeap.html#method.push>
    ///
    /// [`pop_max`]:
    ///     <struct.MinMaxHeap.html#method.pop_max>
    ///
    /// [`replace_max`]:
    ///     <struct.MinMaxHeap.html#method.replace_max>
    ///
    /// *O*(log *n*).
    pub fn push_pop_max(&mut self, mut element: T) -> T {
        if let Some(mut max) = self.peek_max_mut() {
            if element < *max {
                mem::swap(&mut element, &mut max);
            }
        }
        element
    }

    /// Pops the minimum element and pushes a new element, in an
    /// optimized fashion.
    ///
    /// Except for avoiding allocation, calling `replace_min` is
    /// equivalent to calling [`pop_min`] followed by [`push`].
    ///
    /// This means that `replace_min` will always leaves the element you
    /// give it in the heap and gives you back the *old* minimum
    /// element; it never returns the element you just gave it. If the
    /// heap is empty there is no old minimum, so `replace_min` pushes
    /// the element and returns `None`. If you want to get back the
    /// smallest element *including* the one you are about to push, see
    /// [`push_pop_min`].
    ///
    /// [`push`]:
    ///     <struct.MinMaxHeap.html#method.push>
    ///
    /// [`pop_min`]:
    ///     <struct.MinMaxHeap.html#method.pop_min>
    ///
    /// [`push_pop_min`]:
    ///     <struct.MinMaxHeap.html#method.push_pop_min>
    ///
    /// *O*(log *n*).
    pub fn replace_min(&mut self, mut element: T) -> Option<T> {
        if let Some(mut min) = self.peek_min_mut() {
            mem::swap(&mut element, &mut min);
            return Some(element);
        }

        // Heap was empty, so no reordering is necessary
        self.0.push(element);
        None
    }

    /// Pops the maximum element and pushes a new element, in an
    /// optimized fashion.
    ///
    /// Except for avoiding allocation, calling `replace_max` is
    /// equivalent to calling [`pop_max`] followed by [`push`].
    ///
    /// This means that `replace_max` will always leaves the element you
    /// give it in the heap and gives you back the *old* maximum
    /// element; it never returns the element you just gave it. If the
    /// heap is empty there is no old maximum, so `replace_max` pushes
    /// the element and returns `None`. If you want to get back the
    /// largest element *including* the one you are about to push, see
    /// [`push_pop_max`].
    ///
    /// [`push`]:
    ///     <struct.MinMaxHeap.html#method.push>
    ///
    /// [`pop_max`]:
    ///     <struct.MinMaxHeap.html#method.pop_max>
    ///
    /// [`push_pop_max`]:
    ///     <struct.MinMaxHeap.html#method.push_pop_max>
    ///
    /// *O*(log *n*).
    pub fn replace_max(&mut self, mut element: T) -> Option<T> {
        if let Some(mut max) = self.peek_max_mut() {
            // If `element` is the new min, swap it with the current min
            // (unless the min is the same as the max)
            if max.heap.len() > 1 {
                let min = &mut max.heap.0[0];
                if element < *min {
                    mem::swap(&mut element, min);
                }
            }
            mem::swap(&mut element, &mut max);
            return Some(element);
        }

        // Heap was empty, so no reordering is necessary
        self.0.push(element);
        None
    }

    /// Returns an ascending (sorted) vector, reusing the heap’s
    /// storage.
    ///
    /// *O*(*n* log *n*).
    pub fn into_vec_asc(mut self) -> Vec<T> {
        let mut elements = &mut *self.0;
        while elements.len() > 1 {
            let max = Self::find_max_slice(elements).unwrap();
            let (last, elements_rest) = elements.split_last_mut().unwrap();
            elements = elements_rest;
            if let Some(max_element) = elements.get_mut(max) {
                mem::swap(max_element, last);
                // SAFETY: `max < elements.len()`
                unsafe {
                    Self::trickle_down_slice(elements, max);
                }
            }
        }
        self.into_vec()
    }

    /// Returns an descending (sorted) vector, reusing the heap’s
    /// storage.
    ///
    /// *O*(*n* log *n*).
    pub fn into_vec_desc(mut self) -> Vec<T> {
        let mut elements = &mut *self.0;
        while elements.len() > 1 {
            let (last, elements_rest) = elements.split_last_mut().unwrap();
            elements = elements_rest;
            mem::swap(&mut elements[0], last);
            // SAFETY: `elements` is not empty
            unsafe {
                Self::trickle_down_min_slice(elements, 0);
            }
        }
        self.into_vec()
    }

<<<<<<< HEAD
    /// Retains only the elements specified by the predicate.
    ///
    /// In other words, remove all elements `e` such that `f(&e)` returns
    /// `false`. The elements are visited in unsorted (and unspecified) order.
    ///
    /// # Examples
    ///
    /// Basic usage:
    ///
    /// ```
    /// use min_max_heap::MinMaxHeap;
    ///
    /// let mut heap = MinMaxHeap::from(vec![-10, -5, 1, 2, 4, 13]);
    ///
    /// heap.retain(|x| x % 2 == 0); // only keep even numbers
    ///
    /// let mut vec = heap.into_vec();
    /// vec.sort();
    /// assert_eq!(vec, [-10, 2, 4])
    /// ```
    pub fn retain<F>(&mut self, f: F)
    where
        F: FnMut(&T) -> bool,
    {
        self.0.retain(f);
        self.rebuild();
    }

=======
    /// Caller must ensure that `pos` is a valid index in `self.0`.
>>>>>>> a3c7218f
    #[inline]
    unsafe fn trickle_down_min(&mut self, pos: usize) {
        Self::trickle_down_min_slice(&mut self.0, pos);
    }

    /// Caller must ensure that `pos` is a valid index in `self.0`.
    #[inline]
    unsafe fn trickle_down_max(&mut self, pos: usize) {
        debug_assert!(pos < self.len());
        Hole::new(&mut self.0, pos).trickle_down_max();
    }

    /// Caller must ensure that `pos` is a valid index in `self.0`.
    #[inline]
    unsafe fn trickle_down(&mut self, pos: usize) {
        Self::trickle_down_slice(&mut self.0, pos);
    }

    /// Caller must ensure that `pos` is a valid index in `slice`.
    #[inline]
    unsafe fn trickle_down_min_slice(slice: &mut [T], pos: usize) {
        debug_assert!(pos < slice.len());
        Hole::new(slice, pos).trickle_down_min();
    }

    /// Caller must ensure that `pos` is a valid index in `slice`.
    #[inline]
    unsafe fn trickle_down_slice(slice: &mut [T], pos: usize) {
        debug_assert!(pos < slice.len());
        Hole::new(slice, pos).trickle_down();
    }

    /// Caller must ensure that `pos` is a valid index in `self.0`.
    #[inline]
    unsafe fn bubble_up(&mut self, pos: usize) {
        debug_assert!(pos < self.len());
        Hole::new(&mut self.0, pos).bubble_up();
    }

    fn rebuild(&mut self) {
        for n in (0..(self.len() / 2)).rev() {
            // SAFETY: `n < self.len()`
            unsafe {
                self.trickle_down(n);
            }
        }
    }
}

impl<T> MinMaxHeap<T> {
    /// Drops all items from the heap.
    ///
    /// *O*(*n*)
    pub fn clear(&mut self) {
        self.0.clear();
    }

    /// The number of elements the heap can hold without reallocating.
    ///
    /// *O*(1)
    pub fn capacity(&self) -> usize {
        self.0.capacity()
    }

    /// Reserves the minimum capacity for exactly `additional` more
    /// elements to be inserted in the given `MinMaxHeap`.
    ///
    /// *O*(*n*)
    ///
    /// # Panics
    ///
    /// Panics if the new capacity overflows `usize`.
    pub fn reserve_exact(&mut self, additional: usize) {
        self.0.reserve_exact(additional)
    }

    /// Reserves the minimum capacity for at least `additional` more
    /// elements to be inserted in the given `MinMaxHeap`.
    ///
    /// *O*(*n*)
    ///
    /// # Panics
    ///
    /// Panics if the new capacity overflows `usize`.
    pub fn reserve(&mut self, additional: usize) {
        self.0.reserve(additional)
    }

    /// Discards extra capacity.
    ///
    /// *O*(*n*)
    pub fn shrink_to_fit(&mut self) {
        self.0.shrink_to_fit()
    }

    /// Consumes the `MinMaxHeap` and returns its elements in a vector
    /// in arbitrary order.
    ///
    /// *O*(*n*)
    pub fn into_vec(self) -> Vec<T> {
        self.0
    }

    /// Returns a borrowing iterator over the min-max-heap’s elements in
    /// arbitrary order.
    ///
    /// *O*(1) on creation, and *O*(1) for each `next()` operation.
    pub fn iter(&self) -> Iter<T> {
        Iter(self.0.iter())
    }

    /// Returns a draining iterator over the min-max-heap’s elements in
    /// arbitrary order.
    ///
    /// *O*(1) on creation, and *O*(1) for each `next()` operation.
    pub fn drain(&mut self) -> Drain<T> {
        Drain(self.0.drain(..))
    }

    /// Returns a draining iterator over the min-max-heap’s elements in
    /// ascending (min-first) order.
    ///
    /// *O*(1) on creation, and *O*(log *n*) for each `next()` operation.
    pub fn drain_asc(&mut self) -> DrainAsc<T> {
        DrainAsc(self)
    }

    /// Returns a draining iterator over the min-max-heap’s elements in
    /// descending (max-first) order.
    ///
    /// *O*(1) on creation, and *O*(log *n*) for each `next()` operation.
    pub fn drain_desc(&mut self) -> DrainDesc<T> {
        DrainDesc(self)
    }
}

//
// Iterators
//

/// A borrowed iterator over the elements of the min-max-heap in
/// arbitrary order.
///
/// This type is created with
/// [`MinMaxHeap::iter`](struct.MinMaxHeap.html#method.iter).
pub struct Iter<'a, T: 'a>(slice::Iter<'a, T>);

impl<'a, T> Iterator for Iter<'a, T> {
    type Item = &'a T;
    fn next(&mut self) -> Option<Self::Item> { self.0.next() }

    fn size_hint(&self) -> (usize, Option<usize>) {
        self.0.size_hint()
    }
}

impl<'a, T> ExactSizeIterator for Iter<'a, T> { }

impl<'a, T> IntoIterator for &'a MinMaxHeap<T> {
    type Item = &'a T;
    type IntoIter = Iter<'a, T>;
    fn into_iter(self) -> Self::IntoIter { self.iter() }
}

/// An owning iterator over the elements of the min-max-heap in
/// arbitrary order.
pub struct IntoIter<T>(vec::IntoIter<T>);

impl<T> Iterator for IntoIter<T> {
    type Item = T;
    fn next(&mut self) -> Option<Self::Item> { self.0.next() }

    fn size_hint(&self) -> (usize, Option<usize>) {
        self.0.size_hint()
    }
}

impl<T> ExactSizeIterator for IntoIter<T> { }

impl<'a, T> IntoIterator for MinMaxHeap<T> {
    type Item = T;
    type IntoIter = IntoIter<T>;
    fn into_iter(self) -> Self::IntoIter {
        IntoIter(self.0.into_iter())
    }
}

/// A draining iterator over the elements of the min-max-heap in
/// arbitrary order.
///
/// This type is created with
/// [`MinMaxHeap::drain`](struct.MinMaxHeap.html#method.drain).
pub struct Drain<'a, T: 'a>(vec::Drain<'a, T>);

impl<'a, T> Iterator for Drain<'a, T> {
    type Item = T;
    fn next(&mut self) -> Option<Self::Item> { self.0.next() }

    fn size_hint(&self) -> (usize, Option<usize>) {
        self.0.size_hint()
    }
}

impl<'a, T> ExactSizeIterator for Drain<'a, T> { }

impl<T: Ord> FromIterator<T> for MinMaxHeap<T> {
    fn from_iter<I>(iter: I) -> Self
            where I: IntoIterator<Item = T> {
        MinMaxHeap::from(iter.into_iter().collect::<Vec<T>>())
    }
}

/// A draining iterator over the elements of the min-max-heap in
/// ascending (min-first) order.
///
/// Note that each `next()` and `next_back()` operation is
/// *O*(log *n*) time, so this currently provides no performance
/// advantage over `pop_min()` and `pop_max()`.
///
/// This type is created with
/// [`MinMaxHeap::drain_asc`](struct.MinMaxHeap.html#method.drain_asc).
#[derive(Debug)]
pub struct DrainAsc<'a, T: 'a>(&'a mut MinMaxHeap<T>);

/// A draining iterator over the elements of the min-max-heap in
/// descending (max-first) order.
///
/// Note that each `next()` and `next_back()` operation is
/// *O*(log *n*) time, so this currently provides no performance
/// advantage over `pop_max()` and `pop_min()`.
///
/// This type is created with
/// [`MinMaxHeap::drain_desc`](struct.MinMaxHeap.html#method.drain_desc).
#[derive(Debug)]
pub struct DrainDesc<'a, T: 'a>(&'a mut MinMaxHeap<T>);

impl<'a, T> Drop for DrainAsc<'a, T> {
    fn drop(&mut self) {
        let _ = (self.0).0.drain(..);
    }
}

impl<'a, T> Drop for DrainDesc<'a, T> {
    fn drop(&mut self) {
        let _ = (self.0).0.drain(..);
    }
}

impl<'a, T: Ord> Iterator for DrainAsc<'a, T> {
    type Item = T;

    fn next(&mut self) -> Option<T> {
        self.0.pop_min()
    }

    fn size_hint(&self) -> (usize, Option<usize>) {
        (self.len(), Some(self.len()))
    }
}

impl<'a, T: Ord> Iterator for DrainDesc<'a, T> {
    type Item = T;

    fn next(&mut self) -> Option<T> {
        self.0.pop_max()
    }

    fn size_hint(&self) -> (usize, Option<usize>) {
        (self.len(), Some(self.len()))
    }
}

impl<'a, T: Ord> DoubleEndedIterator for DrainAsc<'a, T> {
    fn next_back(&mut self) -> Option<T> {
        self.0.pop_max()
    }
}

impl<'a, T: Ord> DoubleEndedIterator for DrainDesc<'a, T> {
    fn next_back(&mut self) -> Option<T> {
        self.0.pop_min()
    }
}

impl<'a, T: Ord> ExactSizeIterator for DrainAsc<'a, T> {
    fn len(&self) -> usize {
        self.0.len()
    }
}

impl<'a, T: Ord> ExactSizeIterator for DrainDesc<'a, T> {
    fn len(&self) -> usize {
        self.0.len()
    }
}

//
// From<Vec<_>>
//

impl<T: Ord> From<Vec<T>> for MinMaxHeap<T> {
    fn from(vec: Vec<T>) -> Self {
        let mut heap = MinMaxHeap(vec);
        heap.rebuild();
        heap
    }
}

//
// Extend
//

impl<T: Ord> Extend<T> for MinMaxHeap<T> {
    fn extend<I: IntoIterator<Item = T>>(&mut self, iter: I) {
        for elem in iter {
            self.push(elem)
        }
    }
}

impl<'a, T: Ord + Clone + 'a> Extend<&'a T> for MinMaxHeap<T> {
    fn extend<I: IntoIterator<Item = &'a T>>(&mut self, iter: I) {
        for elem in iter {
            self.push(elem.clone())
        }
    }
}

/// Structure wrapping a mutable reference to the minimum item on a
/// `MinMaxHeap`.
///
/// This `struct` is created by the [`peek_min_mut`] method on [`MinMaxHeap`]. See
/// its documentation for more.
///
/// [`peek_min_mut`]: struct.MinMaxHeap.html#method.peek_min_mut
/// [`MinMaxHeap`]: struct.MinMaxHeap.html
pub struct PeekMinMut<'a, T: Ord> {
    heap: &'a mut MinMaxHeap<T>,
    sift: bool,
}

impl<T: Ord + fmt::Debug> fmt::Debug for PeekMinMut<'_, T> {
    fn fmt(&self, f: &mut fmt::Formatter) -> fmt::Result {
        f.debug_tuple("PeekMinMut")
         .field(&**self)
         .finish()
    }
}

impl<'a, T: Ord> Drop for PeekMinMut<'a, T> {
    fn drop(&mut self) {
        if self.sift {
            // SAFETY: `heap` is not empty
            unsafe {
                self.heap.trickle_down_min(0);
            }
        }
    }
}

impl<'a, T: Ord> Deref for PeekMinMut<'a, T> {
    type Target = T;
    fn deref(&self) -> &T {
        debug_assert!(!self.heap.is_empty());
        // SAFE: PeekMinMut is only instantiated for non-empty heaps
        unsafe { self.heap.0.get_unchecked(0) }
    }
}

impl<'a, T: Ord> DerefMut for PeekMinMut<'a, T> {
    fn deref_mut(&mut self) -> &mut T {
        debug_assert!(!self.heap.is_empty());
        self.sift = true;
        // SAFE: PeekMinMut is only instantiated for non-empty heaps
        unsafe { self.heap.0.get_unchecked_mut(0) }
    }
}

impl<'a, T: Ord> PeekMinMut<'a, T> {
    /// Removes the peeked value from the heap and returns it.
    pub fn pop(mut self) -> T {
        // Sift is unnecessary since pop_min() already reorders heap
        self.sift = false;
        self.heap.pop_min().unwrap()
    }
}

/// Structure wrapping a mutable reference to the maximum item on a
/// `MinMaxHeap`.
///
/// This `struct` is created by the [`peek_max_mut`] method on [`MinMaxHeap`]. See
/// its documentation for more.
///
/// [`peek_max_mut`]: struct.MinMaxHeap.html#method.peek_max_mut
/// [`MinMaxHeap`]: struct.MinMaxHeap.html
pub struct PeekMaxMut<'a, T: Ord> {
    heap: &'a mut MinMaxHeap<T>,
    max_index: usize,
    sift: bool,
}

impl<T: Ord + fmt::Debug> fmt::Debug for PeekMaxMut<'_, T> {
    fn fmt(&self, f: &mut fmt::Formatter) -> fmt::Result {
        f.debug_tuple("PeekMaxMut")
         .field(&**self)
         .finish()
    }
}

impl<'a, T: Ord> Drop for PeekMaxMut<'a, T> {
    fn drop(&mut self) {
        if self.sift {
            // SAFETY: `max_index` is a valid index in `heap`
            let mut hole = unsafe { Hole::new(&mut self.heap.0, self.max_index) };

            if let Some(mut parent) = hole.get_parent() {
                if parent.hole_element() < parent.other_element() {
                   parent.swap_with();
                }
            }

            hole.trickle_down_max();
        }
    }
}

impl<'a, T: Ord> Deref for PeekMaxMut<'a, T> {
    type Target = T;
    fn deref(&self) -> &T {
        debug_assert!(self.max_index < self.heap.len());
        // SAFE: PeekMaxMut is only instantiated for non-empty heaps
        unsafe { self.heap.0.get_unchecked(self.max_index) }
    }
}

impl<'a, T: Ord> DerefMut for PeekMaxMut<'a, T> {
    fn deref_mut(&mut self) -> &mut T {
        debug_assert!(self.max_index < self.heap.len());
        self.sift = true;
        // SAFE: PeekMaxMut is only instantiated for non-empty heaps
        unsafe { self.heap.0.get_unchecked_mut(self.max_index) }
    }
}

impl<'a, T: Ord> PeekMaxMut<'a, T> {
    /// Removes the peeked value from the heap and returns it.
    pub fn pop(mut self) -> T {
        // Sift is unnecessary since pop_max() already reorders heap
        self.sift = false;
        self.heap.pop_max().unwrap()
    }
}

#[cfg(test)]
mod tests {
    extern crate rand;

    use super::*;
    use self::rand::seq::SliceRandom;

    #[test]
    fn example() {
        let mut h = MinMaxHeap::new();
        assert!(h.is_empty());

        h.push(5);
        assert!(!h.is_empty());
        assert_eq!(Some(&5), h.peek_min());
        assert_eq!(Some(&5), h.peek_max());

        h.push(7);
        assert_eq!(Some(&5), h.peek_min());
        assert_eq!(Some(&7), h.peek_max());

        h.push(6);
        assert_eq!(Some(&5), h.peek_min());
        assert_eq!(Some(&7), h.peek_max());

        assert_eq!(Some(5), h.pop_min());
        assert_eq!(Some(7), h.pop_max());
        assert_eq!(Some(6), h.pop_max());
        assert_eq!(None, h.pop_min());
    }

    #[test]
    fn drain_asc() {
        let mut h = MinMaxHeap::from(vec![3, 2, 4, 1]);
        let mut i = h.drain_asc();
        assert_eq!( i.next(), Some(1) );
        assert_eq!( i.next(), Some(2) );
        assert_eq!( i.next(), Some(3) );
        assert_eq!( i.next(), Some(4) );
        assert_eq!( i.next(), None );
    }

    // This test catches a lot:
    #[test]
    fn random_vectors() {
        for i in 0 .. 300 {
            check_heap(&random_heap(i));
        }
    }

    #[test]
    fn from_vector() {
        for i in 0 .. 300 {
            check_heap(&MinMaxHeap::from(random_vec(i)))
        }
    }

    fn check_heap(heap: &MinMaxHeap<usize>) {
        let asc  = iota_asc(heap.len());
        let desc = iota_desc(heap.len());

        assert_eq!(asc, into_vec_asc(heap.clone()));
        assert_eq!(desc, into_vec_desc(heap.clone()));
        assert_eq!(asc, heap.clone().into_vec_asc());
        assert_eq!(desc, heap.clone().into_vec_desc());
    }

    fn random_vec(len: usize) -> Vec<usize> {
        let mut result = (0 .. len).collect::<Vec<_>>();
        result.shuffle(&mut rand::thread_rng());
        result
    }

    fn random_heap(len: usize) -> MinMaxHeap<usize> {
        MinMaxHeap::from_iter(random_vec(len))
    }

    fn into_vec_asc(mut heap: MinMaxHeap<usize>) -> Vec<usize> {
        let mut result = Vec::with_capacity(heap.len());
        while let Some(elem) = heap.pop_min() {
            result.push(elem)
        }
        result
    }

    fn into_vec_desc(mut heap: MinMaxHeap<usize>) -> Vec<usize> {
        let mut result = Vec::with_capacity(heap.len());
        while let Some(elem) = heap.pop_max() {
            result.push(elem)
        }
        result
    }

    fn iota_asc(len: usize) -> Vec<usize> {
        (0 .. len).collect()
    }

    fn iota_desc(len: usize) -> Vec<usize> {
        let mut result = (0 .. len).collect::<Vec<_>>();
        result.reverse();
        result
    }

    #[test]
    fn replace_min() {
        let mut h = MinMaxHeap::from(vec![1, 2]);
        assert_eq!(Some(1), h.replace_min(0));
        assert_eq!(Some(&0), h.peek_min());
        assert_eq!(Some(&2), h.peek_max());

        assert_eq!(Some(0), h.replace_min(3));
        assert_eq!(Some(&2), h.peek_min());
        assert_eq!(Some(&3), h.peek_max());
    }

    #[test]
    fn replace_min_edge_cases() {
        let mut empty_heap = MinMaxHeap::new();
        assert_eq!(None, empty_heap.replace_min(1));
        assert_eq!(Some(1), empty_heap.pop_min());
        assert_eq!(None, empty_heap.pop_min());

        let mut one_element_heap = MinMaxHeap::from(vec![2]);
        assert_eq!(Some(2), one_element_heap.replace_min(1));
        assert_eq!(Some(1), one_element_heap.pop_min());
        assert_eq!(None, one_element_heap.pop_min());
    }

    #[test]
    fn replace_max() {
        let mut h = MinMaxHeap::from(vec![1, 2]);
        assert_eq!(Some(2), h.replace_max(3));
        assert_eq!(Some(&1), h.peek_min());
        assert_eq!(Some(&3), h.peek_max());

        assert_eq!(Some(3), h.replace_max(0));
        assert_eq!(Some(&0), h.peek_min());
        assert_eq!(Some(&1), h.peek_max());
    }

    #[test]
    fn replace_max_edge_cases() {
        let mut empty_heap = MinMaxHeap::new();
        assert_eq!(None, empty_heap.replace_max(1));
        assert_eq!(Some(1), empty_heap.pop_max());
        assert_eq!(None, empty_heap.pop_max());

        let mut one_element_heap = MinMaxHeap::from(vec![1]);
        assert_eq!(Some(1), one_element_heap.replace_max(2));
        assert_eq!(Some(2), one_element_heap.pop_max());
        assert_eq!(None, one_element_heap.pop_max());
    }

    #[test]
    fn peek_min_mut() {
        let mut h = MinMaxHeap::from(vec![2, 3, 4]);
        *h.peek_min_mut().unwrap() = 1;
        assert_eq!(Some(&1), h.peek_min());
        assert_eq!(Some(&4), h.peek_max());

        *h.peek_min_mut().unwrap() = 8;
        assert_eq!(Some(&3), h.peek_min());
        assert_eq!(Some(&8), h.peek_max());

        assert_eq!(3, h.peek_min_mut().unwrap().pop());
        assert_eq!(Some(&4), h.peek_min());
        assert_eq!(Some(&8), h.peek_max());
    }

    #[test]
    fn peek_max_mut() {
        let mut h = MinMaxHeap::from(vec![1, 2]);
        *h.peek_max_mut().unwrap() = 3;
        assert_eq!(Some(&1), h.peek_min());
        assert_eq!(Some(&3), h.peek_max());

        *h.peek_max_mut().unwrap() = 0;
        assert_eq!(Some(&0), h.peek_min());
        assert_eq!(Some(&1), h.peek_max());

        assert_eq!(1, h.peek_max_mut().unwrap().pop());
        assert_eq!(Some(&0), h.peek_min());
        assert_eq!(Some(&0), h.peek_max());
    }

    #[test]
    fn peek_max_mut_one() {
        let mut h = MinMaxHeap::from(vec![1]);
        {
            let mut max = h.peek_max_mut().unwrap();
            assert_eq!(*max, 1);
            *max = 2;
        }
        assert_eq!(h.peek_max(), Some(&2));
    }

    #[test]
    fn push_pop_max() {
        let mut h = MinMaxHeap::from(vec![1, 2]);
        assert_eq!(3, h.push_pop_max(3));
        assert_eq!(2, h.push_pop_max(0));
        assert_eq!(Some(&0), h.peek_min());
        assert_eq!(Some(&1), h.peek_max());
    }

    #[test]
    fn peek_mut_format() {
        let mut h = MinMaxHeap::from(vec![1, 2, 3]);
        assert_eq!("PeekMinMut(1)", format!("{:?}", h.peek_min_mut().unwrap()));
        assert_eq!("PeekMaxMut(3)", format!("{:?}", h.peek_max_mut().unwrap()));
    }
}<|MERGE_RESOLUTION|>--- conflicted
+++ resolved
@@ -375,7 +375,6 @@
         self.into_vec()
     }
 
-<<<<<<< HEAD
     /// Retains only the elements specified by the predicate.
     ///
     /// In other words, remove all elements `e` such that `f(&e)` returns
@@ -404,9 +403,7 @@
         self.rebuild();
     }
 
-=======
     /// Caller must ensure that `pos` is a valid index in `self.0`.
->>>>>>> a3c7218f
     #[inline]
     unsafe fn trickle_down_min(&mut self, pos: usize) {
         Self::trickle_down_min_slice(&mut self.0, pos);
